package dev.ikm.komet.sampler;

import com.pixelduke.control.NavigationPane;
import dev.ikm.komet.kview.mvvm.view.AbstractBasicController;
import javafx.application.Application;
import javafx.fxml.FXMLLoader;
import javafx.scene.Parent;
import javafx.scene.Scene;
import javafx.scene.control.Menu;
import javafx.scene.control.MenuItem;
import javafx.scene.image.ImageView;
import javafx.scene.layout.StackPane;
import javafx.stage.Stage;

import java.io.IOException;

public class SamplerApp extends Application {
    private static final String SAMPLER_APP_BASE_STYLESHEET = SamplerApp.class.getResource("sampler-app-base.css").toExternalForm();

    private static final String HOME = "Sampler_Home.fxml";

    private static final String SORTED_COMBO_BOX_SAMPLER = "Sampler_SortedComboBox.fxml";

    private static final String BOOLEAN_SAMPLER = "Sampler_Boolean.fxml";
<<<<<<< HEAD
    private static final String READ_ONLY_STRING_SAMPLER = "Sampler_KLReadOnlyString.fxml";
=======
    private static final String STRING_SAMPLER = "Sampler_KLStringControl.fxml";
    private static final String INTEGER_SAMPLER = "Sampler_KLIntegerControl.fxml";
    private static final String FLOAT_SAMPLER = "Sampler_KLFloatControl.fxml";
>>>>>>> c42d1cea

    public static SamplerApp INSTANCE;

    public static void main(String[] args) {
        launch(args);
    }

    private NavigationPane navigationPane;

    @Override
    public void start(Stage stage) {
        System.setProperty("prism.lcdtext", "false"); // nicer fonts (not necessary for this sample)
        INSTANCE = this;

        navigationPane = new NavigationPane();

        addItemsToNavigationPane();

        navigationPane.selectedMenuItemProperty().addListener(observable -> {
            MenuItem selectedMenuItem = navigationPane.getSelectedMenuItem();
            if (selectedMenuItem != null) {
                System.out.println("Selected menu item changed to -> " + selectedMenuItem.getText());
            }
        });

        stage.setTitle("Komet Sampler");

        // Setup conditions for background blur to show through
        StackPane root = new StackPane(navigationPane);
        Scene scene = new Scene(root, 1250, 630);

        scene.getStylesheets().add(SAMPLER_APP_BASE_STYLESHEET);
        scene.getStylesheets().add(AbstractBasicController.class.getResource("kview.css").toExternalForm());

        // Show stage
        stage.setScene(scene);
        stage.show();

    }

    private void addItemsToNavigationPane() {
        // menu items
        navigationPane.getMenuItems().add(createMenuItemOrMenu("Home", "home-20.png", HOME, false));

<<<<<<< HEAD
        // Read-Only Data Controls
        Menu readOnlyControls = createMenu("Read-Only Data Controls", "eye-20.png");
        readOnlyControls.getItems().add(createMenuItemWithContent("String Control", READ_ONLY_STRING_SAMPLER));

        // Editable Data Controls
        Menu editableControlsMenu = createMenu("Editable Data Controls", "edit-row-20.png");
        editableControlsMenu.getItems().add(createMenuItemWithContent("Boolean Control", BOOLEAN_SAMPLER));
=======
        // Basic data types menu
        Menu basicControlsMenu = createMenu("Read-only Data Controls", "alt-20.png");

        // Editable controls
        Menu editableControlsMenu = createMenu("Editable Data Controls", "edit-row-20.png");
        editableControlsMenu.getItems().add(createMenuItemWithContent("Boolean Control", BOOLEAN_SAMPLER));
        editableControlsMenu.getItems().add(createMenuItemWithContent("String Control", STRING_SAMPLER));
        editableControlsMenu.getItems().add(createMenuItemWithContent("IntegerControl", INTEGER_SAMPLER));
        editableControlsMenu.getItems().add(createMenuItemWithContent("FloatControl", FLOAT_SAMPLER));
>>>>>>> c42d1cea

        // Other Controls
        Menu otherControlsMenu = createMenu("Other Controls", "plus-math-20.png");
        otherControlsMenu.getItems().add(createMenuItemWithContent("Sorted ComboBox", SORTED_COMBO_BOX_SAMPLER));

<<<<<<< HEAD
        navigationPane.getMenuItems().addAll(
                readOnlyControls,
                editableControlsMenu,
                otherControlsMenu
        );
=======
        navigationPane.getMenuItems().addAll(basicControlsMenu, editableControlsMenu, otherControlsMenu);
>>>>>>> c42d1cea

        // footer menu items

        // settings
        navigationPane.setSettingsVisible(true);
    }

    private Menu createMenu(String labelText, String imageFilename) {
        return (Menu) createMenuItemOrMenu(labelText, imageFilename, null, true);
    }

    private MenuItem createMenuItemWithoutContent(String labelText, String imageFileName) {
        return createMenuItemOrMenu(labelText, imageFileName, null,false);
    }

    private MenuItem createMenuItemWithContent(String labelText, String contentFileName) {
        return createMenuItemOrMenu(labelText, null, contentFileName,false);
    }

    private MenuItem createMenuItemOrMenu(String labelText, String imageFilename, String contentFileName, boolean isMenu) {
        ImageView imageView;
        MenuItem menuItem;

        if (!isMenu) {
            menuItem = new MenuItem();
        } else {
            menuItem = new Menu();
        }

        if (imageFilename != null) {
            imageView = new ImageView(SamplerApp.class.getResource(imageFilename).toExternalForm());
            menuItem.setGraphic(imageView);
        }

        menuItem.setText(labelText);

        // Set content when item selected
        if (contentFileName != null) {
            try {
                FXMLLoader fxmlLoader = new FXMLLoader(SamplerApp.class.getResource(contentFileName));

                final Parent root = fxmlLoader.load();

                menuItem.setOnAction(event -> {
                    navigationPane.setContent(root);
                });
            } catch (IOException e) {
                throw new RuntimeException(e);
            }
        }

        return menuItem;
    }

}<|MERGE_RESOLUTION|>--- conflicted
+++ resolved
@@ -22,13 +22,11 @@
     private static final String SORTED_COMBO_BOX_SAMPLER = "Sampler_SortedComboBox.fxml";
 
     private static final String BOOLEAN_SAMPLER = "Sampler_Boolean.fxml";
-<<<<<<< HEAD
-    private static final String READ_ONLY_STRING_SAMPLER = "Sampler_KLReadOnlyString.fxml";
-=======
     private static final String STRING_SAMPLER = "Sampler_KLStringControl.fxml";
     private static final String INTEGER_SAMPLER = "Sampler_KLIntegerControl.fxml";
     private static final String FLOAT_SAMPLER = "Sampler_KLFloatControl.fxml";
->>>>>>> c42d1cea
+
+    private static final String READ_ONLY_STRING_SAMPLER = "Sampler_KLReadOnlyString.fxml";
 
     public static SamplerApp INSTANCE;
 
@@ -73,7 +71,6 @@
         // menu items
         navigationPane.getMenuItems().add(createMenuItemOrMenu("Home", "home-20.png", HOME, false));
 
-<<<<<<< HEAD
         // Read-Only Data Controls
         Menu readOnlyControls = createMenu("Read-Only Data Controls", "eye-20.png");
         readOnlyControls.getItems().add(createMenuItemWithContent("String Control", READ_ONLY_STRING_SAMPLER));
@@ -81,31 +78,19 @@
         // Editable Data Controls
         Menu editableControlsMenu = createMenu("Editable Data Controls", "edit-row-20.png");
         editableControlsMenu.getItems().add(createMenuItemWithContent("Boolean Control", BOOLEAN_SAMPLER));
-=======
-        // Basic data types menu
-        Menu basicControlsMenu = createMenu("Read-only Data Controls", "alt-20.png");
-
-        // Editable controls
-        Menu editableControlsMenu = createMenu("Editable Data Controls", "edit-row-20.png");
-        editableControlsMenu.getItems().add(createMenuItemWithContent("Boolean Control", BOOLEAN_SAMPLER));
         editableControlsMenu.getItems().add(createMenuItemWithContent("String Control", STRING_SAMPLER));
         editableControlsMenu.getItems().add(createMenuItemWithContent("IntegerControl", INTEGER_SAMPLER));
         editableControlsMenu.getItems().add(createMenuItemWithContent("FloatControl", FLOAT_SAMPLER));
->>>>>>> c42d1cea
 
         // Other Controls
         Menu otherControlsMenu = createMenu("Other Controls", "plus-math-20.png");
         otherControlsMenu.getItems().add(createMenuItemWithContent("Sorted ComboBox", SORTED_COMBO_BOX_SAMPLER));
 
-<<<<<<< HEAD
         navigationPane.getMenuItems().addAll(
                 readOnlyControls,
                 editableControlsMenu,
                 otherControlsMenu
         );
-=======
-        navigationPane.getMenuItems().addAll(basicControlsMenu, editableControlsMenu, otherControlsMenu);
->>>>>>> c42d1cea
 
         // footer menu items
 

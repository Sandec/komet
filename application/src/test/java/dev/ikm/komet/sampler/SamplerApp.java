--- conflicted
+++ resolved
@@ -27,11 +27,8 @@
     private static final String FLOAT_SAMPLER = "Sampler_KLFloatControl.fxml";
 
     private static final String READ_ONLY_STRING_SAMPLER = "Sampler_KLReadOnlyString.fxml";
-<<<<<<< HEAD
+    private static final String READ_ONLY_COMPONENT_SAMPLER = "Sampler_KLReadOnlyComponent.fxml";
     private static final String READ_ONLY_STRING_LIST_SAMPLER = "Sampler_KLReadOnlyStringList.fxml";
-=======
-    private static final String READ_ONLY_COMPONENT_SAMPLER = "Sampler_KLReadOnlyComponent.fxml";
->>>>>>> 4687122d
 
     public static SamplerApp INSTANCE;
 
@@ -76,18 +73,11 @@
         // menu items
         navigationPane.getMenuItems().add(createMenuItemOrMenu("Home", "home-20.png", HOME, false));
 
-        // Basic data types menu
-        Menu basicControlsMenu = createMenu("Basic Data Types", "alt-20.png");
-        basicControlsMenu.getItems().add(createMenuItemWithContent("Boolean Control", BOOLEAN_SAMPLER));
-
         // Read-Only Data Controls
         Menu readOnlyControls = createMenu("Read-Only Data Controls", "eye-20.png");
         readOnlyControls.getItems().add(createMenuItemWithContent("String Control", READ_ONLY_STRING_SAMPLER));
-<<<<<<< HEAD
+        readOnlyControls.getItems().add(createMenuItemWithContent("Read-Only Component Control", READ_ONLY_COMPONENT_SAMPLER));
         readOnlyControls.getItems().add(createMenuItemWithContent("String List Control", READ_ONLY_STRING_LIST_SAMPLER));
-=======
-        readOnlyControls.getItems().add(createMenuItemWithContent("Read-Only Component Control", READ_ONLY_COMPONENT_SAMPLER));
->>>>>>> 4687122d
 
         // Editable Data Controls
         Menu editableControlsMenu = createMenu("Editable Data Controls", "edit-row-20.png");

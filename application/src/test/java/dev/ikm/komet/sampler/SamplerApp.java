--- conflicted
+++ resolved
@@ -22,16 +22,12 @@
     private static final String SORTED_COMBO_BOX_SAMPLER = "Sampler_SortedComboBox.fxml";
 
     private static final String BOOLEAN_SAMPLER = "Sampler_Boolean.fxml";
-<<<<<<< HEAD
-    private static final String READ_ONLY_STRING_SAMPLER = "Sampler_KLReadOnlyString.fxml";
-=======
     private static final String STRING_SAMPLER = "Sampler_KLStringControl.fxml";
     private static final String INTEGER_SAMPLER = "Sampler_KLIntegerControl.fxml";
     private static final String FLOAT_SAMPLER = "Sampler_KLFloatControl.fxml";
 
     private static final String READ_ONLY_STRING_SAMPLER = "Sampler_KLReadOnlyString.fxml";
     private static final String READ_ONLY_COMPONENT_SAMPLER = "Sampler_KLReadOnlyComponent.fxml";
->>>>>>> 5997ba88
 
     public static SamplerApp INSTANCE;
 
@@ -76,16 +72,6 @@
         // menu items
         navigationPane.getMenuItems().add(createMenuItemOrMenu("Home", "home-20.png", HOME, false));
 
-<<<<<<< HEAD
-        // Read-Only Data Controls
-        Menu readOnlyControls = createMenu("Read-Only Data Controls", "eye-20.png");
-        readOnlyControls.getItems().add(createMenuItemWithContent("String Control", READ_ONLY_STRING_SAMPLER));
-
-        // Editable Data Controls
-        Menu editableControlsMenu = createMenu("Editable Data Controls", "edit-row-20.png");
-        editableControlsMenu.getItems().add(createMenuItemWithContent("Boolean Control", BOOLEAN_SAMPLER));
-
-=======
         // Basic data types menu
         Menu basicControlsMenu = createMenu("Basic Data Types", "alt-20.png");
         basicControlsMenu.getItems().add(createMenuItemWithContent("Boolean Control", BOOLEAN_SAMPLER));
@@ -102,7 +88,6 @@
         editableControlsMenu.getItems().add(createMenuItemWithContent("IntegerControl", INTEGER_SAMPLER));
         editableControlsMenu.getItems().add(createMenuItemWithContent("FloatControl", FLOAT_SAMPLER));
 
->>>>>>> 5997ba88
         // Other Controls
         Menu otherControlsMenu = createMenu("Other Controls", "plus-math-20.png");
         otherControlsMenu.getItems().add(createMenuItemWithContent("Sorted ComboBox", SORTED_COMBO_BOX_SAMPLER));

--- conflicted
+++ resolved
@@ -55,14 +55,9 @@
     -fx-border-width: 0 0 0 1px;
 }
 
-<<<<<<< HEAD
-.control-container > .inner-container,
-.control-container > .control-configuration-container {
-=======
 
 .sample-control-container > .inner-container,
 .sample-control-container > .control-configuration-container {
->>>>>>> ed151df5
     -fx-padding: 1.5em;
 }
 

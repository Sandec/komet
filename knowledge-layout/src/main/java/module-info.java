--- conflicted
+++ resolved
@@ -5,6 +5,7 @@
     exports dev.ikm.komet.layout;
     exports dev.ikm.komet.layout.action;
     exports dev.ikm.komet.layout.component;
+    exports dev.ikm.komet.layout.component.multi;
     exports dev.ikm.komet.layout.component.version.field;
     exports dev.ikm.komet.layout.component.version;
     exports dev.ikm.komet.layout.container;
@@ -19,9 +20,5 @@
 
     opens dev.ikm.komet.layout to javafx.fxml;
     opens dev.ikm.layout.app to javafx.fxml;
-<<<<<<< HEAD
 
-=======
->>>>>>> e73ada7a
-    exports dev.ikm.komet.layout.component.multi;
 }
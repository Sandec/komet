--- conflicted
+++ resolved
@@ -4,11 +4,7 @@
     <parent>
         <groupId>dev.ikm.komet</groupId>
         <artifactId>komet-parent</artifactId>
-<<<<<<< HEAD
-        <version>1.49.0-IIA-1721-Controls-ContextMenu-SNAPSHOT</version>
-=======
         <version>1.50.0-SNAPSHOT</version>
->>>>>>> e7278bbb
     </parent>
     <artifactId>rules</artifactId>
     <dependencies>

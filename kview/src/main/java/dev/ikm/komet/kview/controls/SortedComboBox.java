package dev.ikm.komet.kview.controls;

import dev.ikm.tinkar.common.util.text.NaturalOrder;
import javafx.beans.Observable;
import javafx.collections.ListChangeListener;
import javafx.collections.ObservableList;
import javafx.scene.control.ComboBox;
import javafx.scene.control.ListCell;

/**
 * A ComboBox that always shows its items sorted when its popup is showing.
 * The sort algorithm is given by `NaturalOrder.getObjectComparator()`.
 *
 * @param <T> The type of the value that has been selected or otherwise entered in to this ComboBox.
 */
public class SortedComboBox<T> extends ComboBox<T> {

    public SortedComboBox() {
        init();
    }

    public SortedComboBox(ObservableList<T> items) {
        super(items);
        init();
    }

    private void init() {
        itemsProperty().addListener(this::onItemsChanged);
        addListenerToItems();
<<<<<<< HEAD
        sortItemsInComboBox();
=======

        // Code below fixes IIA-1139. JavaFX Comboboxes have a weird behavior in that the prompt text can get cleared when interacting
        // with them and never comes back again
        setButtonCell(new ListCell<>() {
            @Override
            protected void updateItem(T item, boolean empty) {
                super.updateItem(item, empty);
                if (item == null || empty) {
                    setText(getPromptText());
                } else {
                    setText(item.toString());
                }
            }
        });
>>>>>>> acdcbecc
    }

    private void onItemsChanged(Observable observable) {
        addListenerToItems();
        sortItemsInComboBox();
    }

    private void addListenerToItems() {
        getItems().addListener(this::onChanged);
    }

    private void onChanged(ListChangeListener.Change<? extends T> change) {
        while (change.next()) {
            if (change.wasAdded()) {
                sortItemsInComboBox();
            }
        }
    }

    private void sortItemsInComboBox() {
        getItems().sort(NaturalOrder.getObjectComparator());
    }
}<|MERGE_RESOLUTION|>--- conflicted
+++ resolved
@@ -27,9 +27,7 @@
     private void init() {
         itemsProperty().addListener(this::onItemsChanged);
         addListenerToItems();
-<<<<<<< HEAD
         sortItemsInComboBox();
-=======
 
         // Code below fixes IIA-1139. JavaFX Comboboxes have a weird behavior in that the prompt text can get cleared when interacting
         // with them and never comes back again
@@ -44,7 +42,6 @@
                 }
             }
         });
->>>>>>> acdcbecc
     }
 
     private void onItemsChanged(Observable observable) {

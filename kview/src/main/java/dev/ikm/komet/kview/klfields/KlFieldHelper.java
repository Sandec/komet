package dev.ikm.komet.kview.klfields;

import static dev.ikm.komet.kview.mvvm.model.DataModelHelper.obtainObservableField;
import dev.ikm.komet.framework.observable.ObservableField;
import dev.ikm.komet.framework.view.ViewProperties;
import dev.ikm.komet.kview.klfields.booleanfield.KlBooleanFieldFactory;
import dev.ikm.komet.kview.klfields.componentfield.KlComponentFieldFactory;
import dev.ikm.komet.kview.klfields.componentsetfield.KlComponentSetFieldFactory;
import dev.ikm.komet.kview.klfields.componentlistfield.KlComponentListFieldFactory;
import dev.ikm.komet.kview.klfields.floatfield.KlFloatFieldFactory;
import dev.ikm.komet.kview.klfields.imagefield.KlImageFieldFactory;
import dev.ikm.komet.kview.klfields.integerfield.KlIntegerFieldFactory;
import dev.ikm.komet.kview.klfields.readonly.ReadOnlyKLFieldFactory;
import dev.ikm.komet.kview.klfields.stringfield.KlStringFieldFactory;
import dev.ikm.komet.kview.mvvm.model.DataModelHelper;
import dev.ikm.tinkar.coordinate.stamp.calculator.Latest;
import dev.ikm.tinkar.coordinate.stamp.calculator.StampCalculator;
import dev.ikm.tinkar.entity.FieldRecord;
import dev.ikm.tinkar.entity.PatternEntityVersion;
import dev.ikm.tinkar.entity.SemanticEntityVersion;
import dev.ikm.tinkar.terms.TinkarTerm;
import javafx.scene.Node;
import javafx.scene.layout.Pane;

import java.util.ArrayList;
import java.util.List;
import java.util.function.Consumer;

public class KlFieldHelper {


    public static void generateSemanticUIFields(ViewProperties viewProperties,
                                       Latest<SemanticEntityVersion> semanticEntityVersionLatest,
                                       Consumer<FieldRecord<Object>> updateUIConsumer) {
        semanticEntityVersionLatest.ifPresent(semanticEntityVersion -> {
            StampCalculator stampCalculator = viewProperties.calculator().stampCalculator();
            Latest<PatternEntityVersion> patternEntityVersionLatest = stampCalculator.latest(semanticEntityVersion.pattern());
            patternEntityVersionLatest.ifPresent(patternEntityVersion -> {
                List<FieldRecord<Object>> fieldRecords = DataModelHelper.fieldRecords(semanticEntityVersion, patternEntityVersion);
                fieldRecords.forEach(fieldRecord -> updateUIConsumer.accept(fieldRecord));
            });
        });
    }

    // TODO: These methods below are in temporarily so we can add a Image data type that doesn't fetch anything from the database.
    // TODO: once the database has the capability for Image Data types we can remove these methods
    private static boolean hasAddedReadOnlyImage = false;
    private static boolean hasAddedEditableImage = false;


    /**
     * function to return the correct node given the semantic entity and field information
     * @param fieldRecord
     * @param observableField
     * @param viewProperties
     * @param semanticEntityVersionLatest
     * @return
     */
    public static Node generateNode(FieldRecord fieldRecord, ObservableField observableField, ViewProperties viewProperties,
                                    Latest<SemanticEntityVersion> semanticEntityVersionLatest, boolean editable) {

        Node node = null;
        ReadOnlyKLFieldFactory rowf = ReadOnlyKLFieldFactory.getInstance();
        int dataTypeNid = fieldRecord.dataType().nid();

        //TODO use service loader instead of factories

        if (dataTypeNid == TinkarTerm.COMPONENT_FIELD.nid()) {
            // load a read-only component
            KlComponentFieldFactory componentFieldFactory = new KlComponentFieldFactory();
            node = componentFieldFactory.create(observableField, viewProperties.nodeView(), editable).klWidget();
        } else if (dataTypeNid == TinkarTerm.STRING_FIELD.nid() || fieldRecord.dataType().nid() == TinkarTerm.STRING.nid()) {
            KlStringFieldFactory stringFieldTextFactory = new KlStringFieldFactory();
            node = stringFieldTextFactory.create(observableField, viewProperties.nodeView(), editable).klWidget();
        } else if (dataTypeNid == TinkarTerm.COMPONENT_ID_SET_FIELD.nid()) {
            KlComponentSetFieldFactory klComponentSetFieldFactory = new KlComponentSetFieldFactory();
            node = klComponentSetFieldFactory.create(observableField, viewProperties.nodeView(), editable).klWidget();
        } else if (dataTypeNid == TinkarTerm.COMPONENT_ID_LIST_FIELD.nid()) {
            KlComponentListFieldFactory klComponentListFieldFactory = new KlComponentListFieldFactory();
            node = klComponentListFieldFactory.create(observableField, viewProperties.nodeView(), editable).klWidget();
        } else if (dataTypeNid == TinkarTerm.DITREE_FIELD.nid()) {
            node = rowf.createReadOnlyDiTree(viewProperties, fieldRecord);
        } else if (dataTypeNid == TinkarTerm.FLOAT_FIELD.nid() || fieldRecord.dataType().nid() == TinkarTerm.FLOAT.nid()) {
            KlFloatFieldFactory klFloatFieldFactory = new KlFloatFieldFactory();
            node = klFloatFieldFactory.create(observableField, viewProperties.nodeView(), editable).klWidget();
        } else if (dataTypeNid == TinkarTerm.INTEGER_FIELD.nid()) {
            KlIntegerFieldFactory klIntegerFieldFactory = new KlIntegerFieldFactory();
            node = klIntegerFieldFactory.create(observableField, viewProperties.nodeView(), editable).klWidget();
        } else if (dataTypeNid == TinkarTerm.BOOLEAN_FIELD.nid()) {
            KlBooleanFieldFactory klBooleanFieldFactory = new KlBooleanFieldFactory();
            node = klBooleanFieldFactory.create(observableField, viewProperties.nodeView(), editable).klWidget();
        } else if (dataTypeNid == TinkarTerm.IMAGE_FIELD.nid() || (editable &&
                (PublicId.equals(semanticEntityVersionLatest.get().entity().publicId(),
                        PublicIds.of(UUID.fromString("48633874-f3d2-434a-9f11-2a07e4c4311b")))
                        && !hasAddedEditableImage))) {
            KlImageFieldFactory imageFieldFactory = new KlImageFieldFactory();
            node = imageFieldFactory.create(observableField, viewProperties.nodeView(), editable).klWidget();
            hasAddedEditableImage = true;
        } else if (dataTypeNid == TinkarTerm.IMAGE_FIELD.nid() || (!editable &&
                (PublicId.equals(semanticEntityVersionLatest.get().entity().publicId(),
                        PublicIds.of(UUID.fromString("48633874-f3d2-434a-9f11-2a07e4c4311b")))
                        && !hasAddedReadOnlyImage))) {
            KlImageFieldFactory imageFieldFactory = new KlImageFieldFactory();
            node = imageFieldFactory.create(observableField, viewProperties.nodeView(), editable).klWidget();
            hasAddedReadOnlyImage = true;
        }

        return node;
    }

    /**
     * Returns a list of observable fields and displays editable controls on a Pane using the latest semantic entity version.
     * @param viewProperties View Properties
     * @param items list of JavaFX Nodes; each node is a custom UI control that is either read only or editable
     * @param semanticEntityVersionLatest Semantic Entity Version object containing all field records and their field definitions & value
     * @param editable flag for editable vs readonly
     * @return A list of observable fields
     */
    public static List<ObservableField<?>> generateObservableFieldsAndNodes(ViewProperties viewProperties, List<Node> items,
                                                                            Latest<SemanticEntityVersion> semanticEntityVersionLatest, boolean editable) {

<<<<<<< HEAD
            Node node = null;
            int dataTypeNid = fieldRecord.dataType().nid();
            ObservableField writeObservableField = obtainObservableField(viewProperties, semanticEntityVersionLatest, fieldRecord, false);
            ObservableField observableField = new ObservableField(writeObservableField.field(), true);
=======
        List<ObservableField<?>> observableFields = new ArrayList<>();
        Consumer<FieldRecord<Object>> generateConsumer = (fieldRecord) -> {
            ObservableField writeObservableField = obtainObservableField(viewProperties, semanticEntityVersionLatest, fieldRecord);
            ObservableField observableField = new ObservableField(writeObservableField.field(), false);
>>>>>>> 6992f23e
            observableFields.add(observableField);

            // TODO: this method below will be removed once the database has the capability to add and edit Image data types
            // TODO: then all the code will be inside an if clause just like for the other data types.
            //maybeAddEditableImageControl(viewProperties, container, semanticEntityVersionLatest, observableField);
            Node node = generateNode(fieldRecord, observableField, viewProperties, semanticEntityVersionLatest, editable);
            items.add(node);
        };
        generateSemanticUIFields(viewProperties, semanticEntityVersionLatest, generateConsumer);

        return observableFields;
    }

<<<<<<< HEAD
    public static List<ObservableField<?>> displayReadOnlySemanticFields(ViewProperties viewProperties, Pane container, Latest<SemanticEntityVersion> semanticEntityVersionLatest) {

        //FIXME use a different factory
        ReadOnlyKLFieldFactory rowf = ReadOnlyKLFieldFactory.getInstance();
        List<ObservableField<?>> observableFields = new ArrayList<>();
        Consumer<FieldRecord<Object>> updateUIConsumer = (fieldRecord) -> {

            Node readOnlyNode = null;
            int dataTypeNid = fieldRecord.dataType().nid();
            ObservableField<?> writeObservableField = obtainObservableField(viewProperties, semanticEntityVersionLatest, fieldRecord, true);
            ObservableField observableField = new ObservableField(writeObservableField.field(), false);
            observableFields.add(observableField);

            // substitute each data type.
            if (dataTypeNid == TinkarTerm.COMPONENT_FIELD.nid()) {
                // load a read-only component
                KlComponentFieldFactory klComponentFieldFactory = new KlComponentFieldFactory();
                readOnlyNode = klComponentFieldFactory.create(observableField, viewProperties.nodeView(), false).klWidget();
            } else if (dataTypeNid == TinkarTerm.STRING_FIELD.nid() || fieldRecord.dataType().nid() == TinkarTerm.STRING.nid()) {
                KlStringFieldFactory klStringFieldFactory = new KlStringFieldFactory();
                readOnlyNode = klStringFieldFactory.create(observableField, viewProperties.nodeView(), false).klWidget();
            } else if (dataTypeNid == TinkarTerm.COMPONENT_ID_SET_FIELD.nid()) {
                KlComponentSetFieldFactory klComponentSetFieldFactory = new KlComponentSetFieldFactory();
                readOnlyNode = klComponentSetFieldFactory.create(observableField, viewProperties.nodeView(), false).klWidget();
            } else if (dataTypeNid == TinkarTerm.COMPONENT_ID_LIST_FIELD.nid()) {
                KlComponentListFieldFactory klComponentListFieldFactory = new KlComponentListFieldFactory();
                readOnlyNode = klComponentListFieldFactory.create(observableField, viewProperties.nodeView(), false).klWidget();
            } else if (dataTypeNid == TinkarTerm.DITREE_FIELD.nid()) {
                readOnlyNode = rowf.createReadOnlyDiTree(viewProperties, fieldRecord);
            } else if (dataTypeNid == TinkarTerm.FLOAT_FIELD.nid()) {
                KlFloatFieldFactory klFloatFieldFactory = new KlFloatFieldFactory();
                readOnlyNode = klFloatFieldFactory.create(observableField, viewProperties.nodeView(), false).klWidget();
            } else if (dataTypeNid == TinkarTerm.INTEGER_FIELD.nid()) {
                KlIntegerFieldFactory klIntegerFieldFactory = new KlIntegerFieldFactory();
                readOnlyNode = klIntegerFieldFactory.create(observableField, viewProperties.nodeView(), false).klWidget();
            } else if (dataTypeNid == TinkarTerm.BOOLEAN_FIELD.nid()) {
                KlBooleanFieldFactory klBooleanFieldFactory = new KlBooleanFieldFactory();
                readOnlyNode = klBooleanFieldFactory.create(observableField, viewProperties.nodeView(), false).klWidget();
//                } else if (dataTypeNid == TinkarTerm.IMAGE_FIELD.nid()) {
//                    KlImageFieldFactory imageFieldFactory = new KlImageFieldFactory();
//                    readOnlyNode = imageFieldFactory.create(observableField, viewProperties.nodeView(), false).klWidget();
            } else if (dataTypeNid == TinkarTerm.BYTE_ARRAY_FIELD.nid()) {
                KlImageFieldFactory imageFieldFactory = new KlImageFieldFactory();
                readOnlyNode = imageFieldFactory.create(observableField, viewProperties.nodeView(), false).klWidget();
            }
            // Add to VBox
            if (readOnlyNode != null) {
                container.getChildren().add(readOnlyNode);
            }
        };
        generateSemanticUIFields(viewProperties, semanticEntityVersionLatest, updateUIConsumer);
        return observableFields;
    }
=======
>>>>>>> 6992f23e
}<|MERGE_RESOLUTION|>--- conflicted
+++ resolved
@@ -13,6 +13,8 @@
 import dev.ikm.komet.kview.klfields.readonly.ReadOnlyKLFieldFactory;
 import dev.ikm.komet.kview.klfields.stringfield.KlStringFieldFactory;
 import dev.ikm.komet.kview.mvvm.model.DataModelHelper;
+import dev.ikm.tinkar.common.id.PublicId;
+import dev.ikm.tinkar.common.id.PublicIds;
 import dev.ikm.tinkar.coordinate.stamp.calculator.Latest;
 import dev.ikm.tinkar.coordinate.stamp.calculator.StampCalculator;
 import dev.ikm.tinkar.entity.FieldRecord;
@@ -24,6 +26,7 @@
 
 import java.util.ArrayList;
 import java.util.List;
+import java.util.UUID;
 import java.util.function.Consumer;
 
 public class KlFieldHelper {
@@ -119,17 +122,10 @@
     public static List<ObservableField<?>> generateObservableFieldsAndNodes(ViewProperties viewProperties, List<Node> items,
                                                                             Latest<SemanticEntityVersion> semanticEntityVersionLatest, boolean editable) {
 
-<<<<<<< HEAD
-            Node node = null;
-            int dataTypeNid = fieldRecord.dataType().nid();
-            ObservableField writeObservableField = obtainObservableField(viewProperties, semanticEntityVersionLatest, fieldRecord, false);
-            ObservableField observableField = new ObservableField(writeObservableField.field(), true);
-=======
         List<ObservableField<?>> observableFields = new ArrayList<>();
         Consumer<FieldRecord<Object>> generateConsumer = (fieldRecord) -> {
             ObservableField writeObservableField = obtainObservableField(viewProperties, semanticEntityVersionLatest, fieldRecord);
             ObservableField observableField = new ObservableField(writeObservableField.field(), false);
->>>>>>> 6992f23e
             observableFields.add(observableField);
 
             // TODO: this method below will be removed once the database has the capability to add and edit Image data types
@@ -143,60 +139,4 @@
         return observableFields;
     }
 
-<<<<<<< HEAD
-    public static List<ObservableField<?>> displayReadOnlySemanticFields(ViewProperties viewProperties, Pane container, Latest<SemanticEntityVersion> semanticEntityVersionLatest) {
-
-        //FIXME use a different factory
-        ReadOnlyKLFieldFactory rowf = ReadOnlyKLFieldFactory.getInstance();
-        List<ObservableField<?>> observableFields = new ArrayList<>();
-        Consumer<FieldRecord<Object>> updateUIConsumer = (fieldRecord) -> {
-
-            Node readOnlyNode = null;
-            int dataTypeNid = fieldRecord.dataType().nid();
-            ObservableField<?> writeObservableField = obtainObservableField(viewProperties, semanticEntityVersionLatest, fieldRecord, true);
-            ObservableField observableField = new ObservableField(writeObservableField.field(), false);
-            observableFields.add(observableField);
-
-            // substitute each data type.
-            if (dataTypeNid == TinkarTerm.COMPONENT_FIELD.nid()) {
-                // load a read-only component
-                KlComponentFieldFactory klComponentFieldFactory = new KlComponentFieldFactory();
-                readOnlyNode = klComponentFieldFactory.create(observableField, viewProperties.nodeView(), false).klWidget();
-            } else if (dataTypeNid == TinkarTerm.STRING_FIELD.nid() || fieldRecord.dataType().nid() == TinkarTerm.STRING.nid()) {
-                KlStringFieldFactory klStringFieldFactory = new KlStringFieldFactory();
-                readOnlyNode = klStringFieldFactory.create(observableField, viewProperties.nodeView(), false).klWidget();
-            } else if (dataTypeNid == TinkarTerm.COMPONENT_ID_SET_FIELD.nid()) {
-                KlComponentSetFieldFactory klComponentSetFieldFactory = new KlComponentSetFieldFactory();
-                readOnlyNode = klComponentSetFieldFactory.create(observableField, viewProperties.nodeView(), false).klWidget();
-            } else if (dataTypeNid == TinkarTerm.COMPONENT_ID_LIST_FIELD.nid()) {
-                KlComponentListFieldFactory klComponentListFieldFactory = new KlComponentListFieldFactory();
-                readOnlyNode = klComponentListFieldFactory.create(observableField, viewProperties.nodeView(), false).klWidget();
-            } else if (dataTypeNid == TinkarTerm.DITREE_FIELD.nid()) {
-                readOnlyNode = rowf.createReadOnlyDiTree(viewProperties, fieldRecord);
-            } else if (dataTypeNid == TinkarTerm.FLOAT_FIELD.nid()) {
-                KlFloatFieldFactory klFloatFieldFactory = new KlFloatFieldFactory();
-                readOnlyNode = klFloatFieldFactory.create(observableField, viewProperties.nodeView(), false).klWidget();
-            } else if (dataTypeNid == TinkarTerm.INTEGER_FIELD.nid()) {
-                KlIntegerFieldFactory klIntegerFieldFactory = new KlIntegerFieldFactory();
-                readOnlyNode = klIntegerFieldFactory.create(observableField, viewProperties.nodeView(), false).klWidget();
-            } else if (dataTypeNid == TinkarTerm.BOOLEAN_FIELD.nid()) {
-                KlBooleanFieldFactory klBooleanFieldFactory = new KlBooleanFieldFactory();
-                readOnlyNode = klBooleanFieldFactory.create(observableField, viewProperties.nodeView(), false).klWidget();
-//                } else if (dataTypeNid == TinkarTerm.IMAGE_FIELD.nid()) {
-//                    KlImageFieldFactory imageFieldFactory = new KlImageFieldFactory();
-//                    readOnlyNode = imageFieldFactory.create(observableField, viewProperties.nodeView(), false).klWidget();
-            } else if (dataTypeNid == TinkarTerm.BYTE_ARRAY_FIELD.nid()) {
-                KlImageFieldFactory imageFieldFactory = new KlImageFieldFactory();
-                readOnlyNode = imageFieldFactory.create(observableField, viewProperties.nodeView(), false).klWidget();
-            }
-            // Add to VBox
-            if (readOnlyNode != null) {
-                container.getChildren().add(readOnlyNode);
-            }
-        };
-        generateSemanticUIFields(viewProperties, semanticEntityVersionLatest, updateUIConsumer);
-        return observableFields;
-    }
-=======
->>>>>>> 6992f23e
 }
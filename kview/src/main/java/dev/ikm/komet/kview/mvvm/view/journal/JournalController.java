--- conflicted
+++ resolved
@@ -18,6 +18,7 @@
 import static dev.ikm.komet.framework.events.FrameworkTopics.CALCULATOR_CACHE_TOPIC;
 import static dev.ikm.komet.framework.events.FrameworkTopics.PROGRESS_TOPIC;
 import static dev.ikm.komet.framework.events.appevents.ProgressEvent.SUMMON;
+import static dev.ikm.komet.framework.events.appevents.RefreshCalculatorCacheEvent.GLOBAL_REFRESH;
 import static dev.ikm.komet.kview.controls.KLConceptNavigatorTreeCell.CONCEPT_NAVIGATOR_DRAG_FORMAT;
 import static dev.ikm.komet.kview.controls.KLWorkspace.DESKTOP_PANE_STYLE_CLASS;
 import static dev.ikm.komet.kview.events.EventTopics.JOURNAL_TOPIC;
@@ -39,31 +40,17 @@
 import static dev.ikm.komet.kview.mvvm.viewmodel.JournalViewModel.WINDOW_VIEW;
 import static dev.ikm.komet.kview.mvvm.viewmodel.ProgressViewModel.CANCEL_BUTTON_TEXT_PROP;
 import static dev.ikm.komet.kview.mvvm.viewmodel.ProgressViewModel.TASK_PROPERTY;
-<<<<<<< HEAD
 import static dev.ikm.komet.preferences.JournalWindowPreferences.JOURNALS;
-import static dev.ikm.komet.preferences.JournalWindowSettings.*;
-import static dev.ikm.komet.preferences.JournalWindowSettings.JOURNAL_LAST_EDIT;
-=======
-import static dev.ikm.komet.preferences.ConceptWindowPreferences.CONCEPT_FOLDER_PREFIX;
-import static dev.ikm.komet.preferences.ConceptWindowPreferences.DEFAULT_CONCEPT_HEIGHT;
-import static dev.ikm.komet.preferences.ConceptWindowPreferences.DEFAULT_CONCEPT_WIDTH;
-import static dev.ikm.komet.preferences.ConceptWindowPreferences.DEFAULT_CONCEPT_XPOS;
-import static dev.ikm.komet.preferences.ConceptWindowPreferences.DEFAULT_CONCEPT_YPOS;
-import static dev.ikm.komet.preferences.ConceptWindowSettings.CONCEPT_HEIGHT;
-import static dev.ikm.komet.preferences.ConceptWindowSettings.CONCEPT_PREF_NAME;
-import static dev.ikm.komet.preferences.ConceptWindowSettings.CONCEPT_WIDTH;
-import static dev.ikm.komet.preferences.ConceptWindowSettings.CONCEPT_XPOS;
-import static dev.ikm.komet.preferences.ConceptWindowSettings.CONCEPT_YPOS;
-import static dev.ikm.komet.preferences.ConceptWindowSettings.NID_TYPE;
-import static dev.ikm.komet.preferences.ConceptWindowSettings.NID_VALUE;
-import static dev.ikm.komet.preferences.JournalWindowPreferences.JOURNAL_FOLDER_PREFIX;
-import static dev.ikm.komet.preferences.JournalWindowPreferences.JOURNAL_WINDOW;
-import static dev.ikm.komet.preferences.JournalWindowPreferences.MAIN_KOMET_WINDOW;
-import static dev.ikm.komet.preferences.JournalWindowSettings.CONCEPT_COUNT;
-import static dev.ikm.komet.preferences.JournalWindowSettings.CONCEPT_NAMES;
+import static dev.ikm.komet.preferences.JournalWindowSettings.JOURNAL_AUTHOR;
 import static dev.ikm.komet.preferences.JournalWindowSettings.JOURNAL_DIR_NAME;
 import static dev.ikm.komet.preferences.JournalWindowSettings.JOURNAL_TITLE;
->>>>>>> 41373fe1
+import static dev.ikm.komet.preferences.JournalWindowSettings.JOURNAL_LAST_EDIT;
+import static dev.ikm.komet.preferences.JournalWindowSettings.JOURNAL_XPOS;
+import static dev.ikm.komet.preferences.JournalWindowSettings.JOURNAL_YPOS;
+import static dev.ikm.komet.preferences.JournalWindowSettings.JOURNAL_WIDTH;
+import static dev.ikm.komet.preferences.JournalWindowSettings.JOURNAL_HEIGHT;
+import static dev.ikm.komet.preferences.JournalWindowSettings.WINDOW_COUNT;
+import static dev.ikm.komet.preferences.JournalWindowSettings.WINDOW_NAMES;
 import static dev.ikm.komet.preferences.NidTextEnum.NID_TEXT;
 import static dev.ikm.komet.preferences.NidTextEnum.SEMANTIC_ENTITY;
 import static javafx.stage.PopupWindow.AnchorLocation.WINDOW_BOTTOM_LEFT;
@@ -87,9 +74,9 @@
 import dev.ikm.komet.framework.view.ViewProperties;
 import dev.ikm.komet.kview.controls.ConceptNavigatorUtils;
 import dev.ikm.komet.kview.controls.KLConceptNavigatorControl;
-import dev.ikm.komet.kview.controls.KLSearchControl;
 import dev.ikm.komet.kview.controls.KLWorkspace;
 import dev.ikm.komet.kview.controls.NotificationPopup;
+import dev.ikm.komet.kview.controls.KLSearchControl;
 import dev.ikm.komet.kview.events.JournalTileEvent;
 import dev.ikm.komet.kview.events.MakeConceptWindowEvent;
 import dev.ikm.komet.kview.events.ShowNavigationalPanelEvent;
@@ -113,6 +100,7 @@
 import dev.ikm.komet.kview.mvvm.view.reasoner.NextGenReasonerController;
 import dev.ikm.komet.kview.mvvm.view.search.NextGenSearchController;
 import dev.ikm.komet.kview.mvvm.viewmodel.JournalViewModel;
+import dev.ikm.komet.kview.mvvm.viewmodel.NextGenSearchViewModel;
 import dev.ikm.komet.navigator.graph.GraphNavigatorNode;
 import dev.ikm.komet.navigator.graph.MultiParentGraphCell;
 import dev.ikm.komet.navigator.graph.Navigator;
@@ -132,6 +120,7 @@
 import dev.ikm.tinkar.common.id.PublicId;
 import dev.ikm.tinkar.common.id.PublicIdStringKey;
 import dev.ikm.tinkar.common.id.PublicIds;
+import dev.ikm.tinkar.common.service.CachingService;
 import dev.ikm.tinkar.common.service.PrimitiveData;
 import dev.ikm.tinkar.common.service.TinkExecutor;
 import dev.ikm.tinkar.common.util.uuid.UuidT5Generator;
@@ -334,24 +323,15 @@
     private Subscriber<CloseReasonerPanelEvent> closeReasonerPanelEventSubscriber;
 
     private Subscriber<RefreshCalculatorCacheEvent> refreshCalculatorEventSubscriber;
-<<<<<<< HEAD
-
-    private ObservableViewNoOverride windowView;
+    //////////////////////////////////////////////////////////////////////////////////
+
+    @InjectViewModel
+    private NextGenSearchViewModel nextGenSearchViewModel;
 
     @InjectViewModel
     private JournalViewModel journalViewModel;
-=======
-    //////////////////////////////////////////////////////////////////////////////////
-
-    @InjectViewModel
-    private NextGenSearchViewModel nextGenSearchViewModel;
 
     private ObservableViewNoOverride windowView;
-
-    public JournalController() {
-        journalTopic = UUID.randomUUID();
-    }
->>>>>>> 41373fe1
 
     /**
      * Called after JavaFX FXML DI has occurred. Any annotated items above should be valid.
@@ -443,14 +423,13 @@
         });
 
         workspace.addEventHandler(MouseEvent.MOUSE_CLICKED, this::onMouseClickedOnDesktopSurfacePane);
-
-        // Refresh Concept navigator
-        refreshCalculatorEventSubscriber = _ -> {
-           // TODO FIXME Must refresh the cache or invalidate cache after a gitsync or import. Below works but will change the UI.
-           // ViewCoordinateHelper.changeViewCalculatorToLatestByTime(getNavigatorNode().getViewProperties(), System.currentTimeMillis() + );
-           getNavigatorNode().getController().refresh();
+        refreshCalculatorEventSubscriber = evt -> {
+            LOG.info("Refresh Calculator Event");
+            if(evt.getEventType() == GLOBAL_REFRESH) {
+                LOG.info("Global Refresh EventYpe...");
+                CachingService.clearAll();
+            }
         };
-
         journalEventBus.subscribe(CALCULATOR_CACHE_TOPIC, RefreshCalculatorCacheEvent.class, refreshCalculatorEventSubscriber);
 
     }
@@ -1029,53 +1008,24 @@
      *                   (e.g., {@code NID_TEXT} for concept view or {@code SEMANTIC_ENTITY} for semantic view)
      * @param preferences preferences for persisting window settings, or null to use default settings
      */
-<<<<<<< HEAD
     private void createConceptWindow(ConceptFacade conceptFacade,
                                      NidTextEnum nidTextEnum,
                                      KometPreferences preferences) {
         if (preferences != null) {
             preferences.put(ENTITY_NID_TYPE, nidTextEnum.name());
         }
-=======
-    private void makeConceptWindow(ConceptFacade conceptFacade,
-                                   NidTextEnum nidTextEnum, Map<ConceptWindowSettings, Object> conceptWindowSettingsMap) {
-        ConceptKlWindowFactory conceptKlWindowFactory = new ConceptKlWindowFactory();
 
         // TODO: Test and Fixme this takes a snapshot of the navigator's view coordinate
         //       and makes a new view properties.
         ObservableViewNoOverride observableViewNoOverride = new ObservableViewNoOverride(
                 getNavigatorNode()
-                .getViewProperties()
-                .nodeView()
-                .getViewCoordinate());
+                        .getViewProperties()
+                        .nodeView()
+                        .getViewCoordinate());
         ViewProperties viewProperties = observableViewNoOverride.makeOverridableViewProperties();
 
-        ConceptKlWindow conceptKlWindow = conceptKlWindowFactory.create(journalTopic, conceptFacade, windowView,
-                viewProperties, null);
-        activityStreams.add(conceptKlWindow.getDetailsActivityStreamKey());
-
-        // Adding the concept window panel as a child to the workspace.
-        workspace.getWindows().add(conceptKlWindow);
-
-        // Getting the details node from the concept window
-        DetailsNode detailsNode = conceptKlWindow.getDetailsNode();
-        detailsNode.getDetailsViewController().onReasonerSlideoutTray(reasonerToggleConsumer);
-
-        // This will refresh the Concept details, history, timeline
-        detailsNode.handleActivity(Lists.immutable.of(conceptFacade));
-
-        // Getting the concept window pane
-        final Pane conceptWindowPane = conceptKlWindow.fxGadget();
-
-        // If a concept window is newly launched assign it a unique id 'CONCEPT_XXX-XXXX-XX'
-        final String conceptFolderName = createConceptFolderName(conceptWindowPane, conceptWindowSettingsMap);
-
-        // Add to the list of concept windows
-        conceptWindows.add(new ConceptPreference(conceptFolderName, nidTextEnum, conceptFacade.nid(), conceptWindowPane));
->>>>>>> 41373fe1
-
         AbstractEntityChapterKlWindow chapterKlWindow = createWindow(EntityKlWindowTypes.CONCEPT,
-                journalTopic, conceptFacade, windowView.makeOverridableViewProperties(), preferences);
+                journalTopic, conceptFacade, viewProperties, preferences);
         setupWorkspaceWindow(chapterKlWindow);
     }
 
@@ -1090,45 +1040,8 @@
      *                     or null to create an empty pattern window
      * @param viewProperties the view properties to be used for rendering the pattern
      */
-<<<<<<< HEAD
     private void createPatternWindow(EntityFacade patternFacade, ViewProperties viewProperties) {
         createPatternWindow(patternFacade, viewProperties, null);
-=======
-    private void makeCreateConceptWindow(NidTextEnum nidTextEnum,
-                                         Map<ConceptWindowSettings, Object> conceptWindowSettingsMap) {
-        ConceptKlWindowFactory conceptKlWindowFactory = new ConceptKlWindowFactory();
-        ViewProperties viewProperties = windowView.makeOverridableViewProperties();
-        // update according to the concept navigators view coordinate.
-        viewProperties.nodeView().setOverrides(getNavigatorNode().viewCoordinateRecord());
-        ConceptKlWindow conceptKlWindow = conceptKlWindowFactory.create(journalTopic,
-                null, windowView, viewProperties, null);
-        activityStreams.add(conceptKlWindow.getDetailsActivityStreamKey());
-
-        // Adding the concept window panel as a child to the workspace.
-        workspace.getWindows().add(conceptKlWindow);
-
-        // Getting the details node from the concept window
-        DetailsNode detailsNode = conceptKlWindow.getDetailsNode();
-        detailsNode.getDetailsViewController().onReasonerSlideoutTray(reasonerToggleConsumer);
-
-        // Getting the concept window pane
-        final Pane conceptWindowPane = conceptKlWindow.fxGadget();
-
-        // This will refresh the Concept details, history, timeline
-        //detailsNode.handleActivity(Lists.immutable.of(conceptFacade));
-
-        // If a concept window is newly launched assign it a unique id 'CONCEPT_XXX-XXXX-XX'
-        final String conceptFolderName = createConceptFolderName(conceptWindowPane, conceptWindowSettingsMap);
-
-        // add to the list of concept windows
-        conceptWindows.add(new ConceptPreference(conceptFolderName, nidTextEnum, -1, conceptWindowPane));
-
-        // Calls the remove method to remove and concepts that were closed by the user.
-        conceptKlWindow.setOnClose(() -> {
-            removeConceptSetting(conceptFolderName, detailsNode);
-            workspace.getWindows().remove(conceptKlWindow);
-        });
->>>>>>> 41373fe1
     }
 
     /**
@@ -1225,7 +1138,7 @@
                                   KometPreferences preferences) {
         AbstractEntityChapterKlWindow lidrKlWindow = createWindow(EntityKlWindowTypes.LIDR,
                 journalTopic, deviceConcept, windowView.makeOverridableViewProperties(), preferences);
-       setupWorkspaceWindow(lidrKlWindow);
+        setupWorkspaceWindow(lidrKlWindow);
     }
 
     /**

/*
 * Copyright © 2015 Integrated Knowledge Management (support@ikm.dev)
 *
 * Licensed under the Apache License, Version 2.0 (the "License");
 * you may not use this file except in compliance with the License.
 * You may obtain a copy of the License at
 *
 *     http://www.apache.org/licenses/LICENSE-2.0
 *
 * Unless required by applicable law or agreed to in writing, software
 * distributed under the License is distributed on an "AS IS" BASIS,
 * WITHOUT WARRANTIES OR CONDITIONS OF ANY KIND, either express or implied.
 * See the License for the specific language governing permissions and
 * limitations under the License.
 */
package dev.ikm.komet.kview.mvvm.view.genediting;


import static dev.ikm.komet.kview.events.genediting.GenEditingEvent.PUBLISH;
import static dev.ikm.komet.kview.mvvm.viewmodel.FormViewModel.CURRENT_JOURNAL_WINDOW_TOPIC;
import static dev.ikm.komet.kview.mvvm.viewmodel.FormViewModel.VIEW_PROPERTIES;
import static dev.ikm.komet.kview.mvvm.viewmodel.GenEditingViewModel.SEMANTIC;
import static dev.ikm.tinkar.provider.search.Indexer.FIELD_INDEX;
import dev.ikm.komet.framework.events.EvtBusFactory;
import dev.ikm.komet.framework.observable.ObservableField;
import dev.ikm.komet.framework.view.ViewProperties;
import dev.ikm.komet.kview.events.genediting.GenEditingEvent;
import dev.ikm.komet.kview.klfields.KlFieldHelper;
import dev.ikm.tinkar.common.alert.AlertObject;
import dev.ikm.tinkar.common.alert.AlertStreams;
import dev.ikm.tinkar.common.service.TinkExecutor;
import dev.ikm.tinkar.coordinate.stamp.calculator.Latest;
import dev.ikm.tinkar.coordinate.stamp.calculator.StampCalculator;
import dev.ikm.tinkar.entity.Entity;
import dev.ikm.tinkar.entity.SemanticEntityVersion;
import dev.ikm.tinkar.entity.SemanticVersionRecord;
import dev.ikm.tinkar.entity.StampRecord;
import dev.ikm.tinkar.entity.transaction.CommitTransactionTask;
import dev.ikm.tinkar.entity.transaction.Transaction;
import dev.ikm.tinkar.terms.EntityFacade;
import javafx.beans.value.ChangeListener;
import javafx.event.ActionEvent;
import javafx.fxml.FXML;
import javafx.scene.Node;
import javafx.scene.control.Button;
import javafx.scene.control.Separator;
import javafx.scene.layout.VBox;
import org.carlfx.cognitive.loader.InjectViewModel;
import org.carlfx.cognitive.viewmodel.ValidationViewModel;
import org.slf4j.Logger;
import org.slf4j.LoggerFactory;

import java.util.ArrayList;
import java.util.List;
import java.util.concurrent.Future;

public class SemanticFieldsController {

    private static final Logger LOG = LoggerFactory.getLogger(SemanticFieldsController.class);

    @FXML
    private VBox editFieldsVBox;
    @FXML
    private Button cancelButton;

    @FXML
    private Button clearFormButton;

    @FXML
    private Button submitButton;

    @InjectViewModel
    private ValidationViewModel semanticFieldsViewModel;

    private List<ObservableField<?>> observableFields = new ArrayList<>();

    private boolean updateStampVersions;

    private ChangeListener fieldPropertyChangeListner  = (obs, oldValue, newValue) -> {
        // This flag is used to avoid unnecessary calling for
        // method when value for other listeners is updated.
        // It is similar to refreshProperty in Observable interface.
        if(updateStampVersions){
           updateStampVersionsNidsForAllFields();
        }
    };
    private EntityFacade semantic;

    private List<Node> nodes = new ArrayList<>();

    private int committedHash;
    private int uncommittedHash;

    private void validator(){
        uncommittedHash = calculteHashValue();
        submitButton.setDisable(committedHash == uncommittedHash);
    }

    private int calculteHashValue() {
        StringBuilder stringBuilder = new StringBuilder();
        observableFields.forEach(observableField -> {
            stringBuilder.append(observableField.field().toString()).append("|");
        });
        return stringBuilder.toString().hashCode();
    }


    @FXML
    private void initialize() {
        // clear all semantic details.
        editFieldsVBox.setSpacing(8.0);
        editFieldsVBox.getChildren().clear();
        updateStampVersions = true;
        EntityFacade semantic = semanticFieldsViewModel.getPropertyValue(SEMANTIC);
        if (semantic != null) {
            StampCalculator stampCalculator = getViewProperties().calculator().stampCalculator();
            Latest<SemanticEntityVersion> semanticEntityVersionLatest = stampCalculator.latest(semantic.nid());
            if (semanticEntityVersionLatest.isPresent()) {
                // Populate the Semantic Details
                // Displaying editable controls and populating the observable fields array list.
                observableFields.addAll(KlFieldHelper
                        .generateObservableFieldsAndNodes(getViewProperties(),
                                nodes,
                                semanticEntityVersionLatest, true));
                editFieldsVBox.getChildren().clear();
<<<<<<< HEAD
                //Add listener for fieldProperty of each field to check when data is modified.
                observableFields.forEach(observableField -> observableField.fieldProperty().addListener(fieldPropertyChangeListner));
            } else {
=======
                observableFields.forEach(observableField ->
                                observableField.valueProperty()
                                        .subscribe(newvalue -> validator()));
                committedHash = calculteHashValue();
                validator();
             } else {
>>>>>>> 5b95d494
                // TODO Add a new semantic based on a pattern (blank fields).
            }
        }

        // subscribe to changes... if the FIELD_INDEX is -1 or unset, then the user clicked the
        //  pencil icon and wants to edit all the fields
        // if the FIELD_INDEX is >= 0 then the user chose the context menu of a single field
        //  to edit that field
        semanticFieldsViewModel.getObjectProperty(FIELD_INDEX).subscribe(fieldIndex -> {
            int fieldIdx = (int)fieldIndex;
            editFieldsVBox.getChildren().clear();

            // single field to edit
            if (fieldIdx >= 0) {
                editFieldsVBox.getChildren().add(nodes.get(fieldIdx));
            } else {
                // all fields to edit
                for (int i = 0; i < nodes.size(); i++) {
                    editFieldsVBox.getChildren().add(nodes.get(i));
                    if (i < nodes.size() - 1) {
                        editFieldsVBox.getChildren().add(createSeparator());
                    }
                }
            }
        });
    }

    /***
     * This method updates stamps for all the fields to avoid contradictions.
     * An alternate approach could be to use Semantic contradictions
     * for each field and pick up the latest value for each contradiction?
     */
    private void updateStampVersionsNidsForAllFields() {
        EntityFacade semantic = semanticFieldsViewModel.getPropertyValue(SEMANTIC);
        StampCalculator stampCalculator = getViewProperties().calculator().stampCalculator();
        Latest<SemanticEntityVersion> semanticEntityVersionLatest = stampCalculator.latest(semantic.nid());
        updateStampVersions = false;
        semanticEntityVersionLatest.ifPresent(ver -> {
            int latestStampNid = ver.stamp().nid();
            observableFields.forEach(observableField -> {
                 //Update the stampNid with the latest stamp nid value.
                observableField.fieldProperty().set(observableField.field().withVersionStampNid(latestStampNid));
            });
        });
        updateStampVersions = true;
    }

    private static Separator createSeparator() {
        Separator separator = new Separator();
        separator.getStyleClass().add("field-separator");
        return separator;
    }

    public ViewProperties getViewProperties() {
        return semanticFieldsViewModel.getPropertyValue(VIEW_PROPERTIES);
    }

    @FXML
    private void cancel(ActionEvent actionEvent) {
        actionEvent.consume();
        // if previous state was closed cancel will close properties bump out.
        // else show
    }

    @FXML
    private void clearForm(ActionEvent actionEvent) {
        actionEvent.consume();
    }

    @FXML
    public void submit(ActionEvent actionEvent) {
        cancelButton.requestFocus();
        //create new list for passing to the event.
        List<ObservableField<?>> list = new ArrayList<>(observableFields);

<<<<<<< HEAD
=======
        Transaction transaction = writeToTempTranscation();
        if(transaction != null){
            commitTransactionTask(transaction);
        }
        committedHash = calculteHashValue();
        validator();
>>>>>>> 5b95d494
        //Get the semantic need to pass along with event for loading values across Opened Semantics.
        EntityFacade semantic = semanticFieldsViewModel.getPropertyValue(SEMANTIC);
        StampCalculator stampCalculator = getViewProperties().calculator().stampCalculator();
        Latest<SemanticEntityVersion> semanticEntityVersionLatest = stampCalculator.latest(semantic.nid());
        semanticEntityVersionLatest.ifPresent(semanticEntityVersion -> {
            StampRecord stamp = Entity.getStamp(semanticEntityVersion.stampNid());
            SemanticVersionRecord version = Entity.getVersionFast(semantic.nid(), stamp.nid());
            Transaction.forVersion(version).ifPresent(transaction -> {
                commitTransactionTask(transaction);
            });
        });

        //EventBus implementation changes to refresh the details area
        EvtBusFactory.getDefaultEvtBus().publish(semanticFieldsViewModel.getPropertyValue(CURRENT_JOURNAL_WINDOW_TOPIC), new GenEditingEvent(actionEvent.getSource(), PUBLISH, list, semantic.nid()));

    }

    private static void commitTransactionTask(Transaction transaction) {
        CommitTransactionTask commitTransactionTask = new CommitTransactionTask(transaction);
        Future<Void> future = TinkExecutor.threadPool().submit(commitTransactionTask);
        TinkExecutor.threadPool().execute(() -> {
            try {
                future.get();
            } catch (Exception e) {
                AlertStreams.getRoot().dispatch(AlertObject.makeError(e));
            }
        });
    }
}<|MERGE_RESOLUTION|>--- conflicted
+++ resolved
@@ -33,7 +33,9 @@
 import dev.ikm.tinkar.coordinate.stamp.calculator.StampCalculator;
 import dev.ikm.tinkar.entity.Entity;
 import dev.ikm.tinkar.entity.SemanticEntityVersion;
+import dev.ikm.tinkar.entity.SemanticRecord;
 import dev.ikm.tinkar.entity.SemanticVersionRecord;
+import dev.ikm.tinkar.entity.StampEntity;
 import dev.ikm.tinkar.entity.StampRecord;
 import dev.ikm.tinkar.entity.transaction.CommitTransactionTask;
 import dev.ikm.tinkar.entity.transaction.Transaction;
@@ -47,12 +49,15 @@
 import javafx.scene.layout.VBox;
 import org.carlfx.cognitive.loader.InjectViewModel;
 import org.carlfx.cognitive.viewmodel.ValidationViewModel;
+import org.eclipse.collections.api.factory.Lists;
+import org.eclipse.collections.api.list.MutableList;
 import org.slf4j.Logger;
 import org.slf4j.LoggerFactory;
 
 import java.util.ArrayList;
 import java.util.List;
 import java.util.concurrent.Future;
+import java.util.concurrent.atomic.AtomicReference;
 
 public class SemanticFieldsController {
 
@@ -123,18 +128,15 @@
                                 nodes,
                                 semanticEntityVersionLatest, true));
                 editFieldsVBox.getChildren().clear();
-<<<<<<< HEAD
-                //Add listener for fieldProperty of each field to check when data is modified.
-                observableFields.forEach(observableField -> observableField.fieldProperty().addListener(fieldPropertyChangeListner));
-            } else {
-=======
-                observableFields.forEach(observableField ->
-                                observableField.valueProperty()
-                                        .subscribe(newvalue -> validator()));
+
+                observableFields.forEach(observableField -> {
+                     observableField.valueProperty().subscribe(newvalue -> validator());
+                    //Add listener for fieldProperty of each field to check when data is modified.
+                    observableField.fieldProperty().addListener(fieldPropertyChangeListner);
+                });
                 committedHash = calculteHashValue();
                 validator();
              } else {
->>>>>>> 5b95d494
                 // TODO Add a new semantic based on a pattern (blank fields).
             }
         }
@@ -210,15 +212,6 @@
         //create new list for passing to the event.
         List<ObservableField<?>> list = new ArrayList<>(observableFields);
 
-<<<<<<< HEAD
-=======
-        Transaction transaction = writeToTempTranscation();
-        if(transaction != null){
-            commitTransactionTask(transaction);
-        }
-        committedHash = calculteHashValue();
-        validator();
->>>>>>> 5b95d494
         //Get the semantic need to pass along with event for loading values across Opened Semantics.
         EntityFacade semantic = semanticFieldsViewModel.getPropertyValue(SEMANTIC);
         StampCalculator stampCalculator = getViewProperties().calculator().stampCalculator();
@@ -230,7 +223,8 @@
                 commitTransactionTask(transaction);
             });
         });
-
+        committedHash = calculteHashValue();
+        validator();
         //EventBus implementation changes to refresh the details area
         EvtBusFactory.getDefaultEvtBus().publish(semanticFieldsViewModel.getPropertyValue(CURRENT_JOURNAL_WINDOW_TOPIC), new GenEditingEvent(actionEvent.getSource(), PUBLISH, list, semantic.nid()));
 
